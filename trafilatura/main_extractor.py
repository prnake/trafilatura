--- conflicted
+++ resolved
@@ -286,64 +286,6 @@
     # children
     processed_element = Element(element.tag)
     for child in element.iter("*"):
-<<<<<<< HEAD
-        if child.tag not in potential_tags and child.tag != "done":
-            _log_event("unexpected in p", child.tag, child.text)
-            continue
-        # spacing = child.tag in SPACING_PROTECTED  # todo: outputformat.startswith('xml')?
-        # todo: act on spacing here?
-        processed_child = handle_textnode(child, options, comments_fix=False, preserve_spaces=True)
-        if processed_child is not None:
-            # todo: needing attention!
-            if processed_child.tag == "p":
-                _log_event("extra in p", "p", processed_child.text)
-                if processed_element.text:
-                    processed_element.text += " " + (processed_child.text or "")
-                else:
-                    processed_element.text = processed_child.text
-                child.tag = "done"
-                continue
-            # handle formatting
-            newsub = Element(child.tag)
-            if processed_child.tag in P_FORMATTING:
-                # check depth and clean
-                if len(processed_child) > 0:
-                    for item in processed_child:  # children are lists
-                        if text_chars_test(item.text) is True:
-                            item.text = " " + item.text  # type: ignore[operator]
-                        strip_tags(processed_child, item.tag)
-                # correct attributes
-                if child.tag == "hi":
-                    newsub.set("rend", child.get("rend", ""))
-                elif child.tag == "ref":
-                    if child.get("target") is not None:
-                        newsub.set("target", child.get("target", ""))
-            # handle line breaks
-            # elif processed_child.tag == 'lb':
-            #    try:
-            #        processed_child.tail = process_node(child, options).tail
-            #    except AttributeError:  # no text
-            #        pass
-            # prepare text
-            # todo: to be moved to handle_textnode()
-            # if text_chars_test(processed_child.text) is False:
-            #    processed_child.text = ''
-            # if text_chars_test(processed_child.tail) is False:
-            #    processed_child.tail = ''
-            # if there are already children
-            # if len(processed_element) > 0:
-            #    if text_chars_test(processed_child.tail) is True:
-            #        newsub.tail = processed_child.text + processed_child.tail
-            #    else:
-            #        newsub.tail = processed_child.text
-            newsub.text, newsub.tail = processed_child.text, processed_child.tail
-
-            if processed_child.tag == 'graphic':
-                image_elem = handle_image(processed_child, options)
-                if image_elem is not None:
-                    newsub = image_elem
-            processed_element.append(newsub)
-=======
         try:
             if child.tag not in potential_tags and child.tag != "done":
                 LOGGER.debug("unexpected in p: %s %s %s", child.tag, child.text, child.tail)
@@ -399,7 +341,6 @@
                 processed_element.append(newsub)
         except:
             pass
->>>>>>> fde15c93
         child.tag = "done"
     # finish
     if len(processed_element) > 0:
@@ -577,7 +518,8 @@
         new_element = handle_formatting(element, options)  # process_node(element, options)
     elif element.tag == 'table' and 'table' in potential_tags:
         new_element = handle_table(element, potential_tags, options)
-    elif element.tag == 'graphic' and 'graphic' in potential_tags:
+    elif element.tag == '
+    ' and 'graphic' in potential_tags:
         new_element = handle_image(element, options)
     else:
         # other elements (div, ??, ??)
@@ -706,16 +648,11 @@
 
     # try parsing wild <p> elements if nothing found or text too short
     # todo: test precision and recall settings here
-<<<<<<< HEAD
-    if len(result_body) == 0 or len(temp_text) < options.min_extracted_size:  # type: ignore[attr-defined]
-        result_body = recover_wild_text(backup_tree, result_body, options, potential_tags)
-=======
     if len(result_body) == 0:
         # if len(result_body) == 0 or len(temp_text) < options.min_extracted_size:
         result_body = recover_wild_text(
             backup_tree, result_body, options, potential_tags
         )
->>>>>>> fde15c93
         temp_text = ' '.join(result_body.itertext()).strip()
 
     # filter output
